<?xml version="1.0" encoding="UTF-8"?>
<project xmlns="http://maven.apache.org/POM/4.0.0"
         xmlns:xsi="http://www.w3.org/2001/XMLSchema-instance"
         xsi:schemaLocation="http://maven.apache.org/POM/4.0.0 http://maven.apache.org/xsd/maven-4.0.0.xsd">

    <parent>
        <artifactId>oss-parent</artifactId>
        <groupId>org.sonatype.oss</groupId>
        <version>7</version>
    </parent>
    <modelVersion>4.0.0</modelVersion>

    <groupId>org.jooq</groupId>
    <artifactId>jool</artifactId>
    <version>0.9.6</version>
    <packaging>jar</packaging>

    <name>jOOL</name>
    <description>jOOλ is part of the jOOQ series (along with jOOQ, jOOX, jOOR, jOOU) providing some useful extensions to Java 8 lambdas.</description>

    <licenses>
        <license>
            <name>Apache License, Version 2.0</name>
            <url>http://www.apache.org/licenses/LICENSE-2.0</url>
            <distribution>repo</distribution>
        </license>
    </licenses>

    <scm>
        <developerConnection>https://github.com/jOOQ/jOOL.git</developerConnection>
        <url>https://github.com/jOOQ/jOOL.git</url>
        <connection>https://github.com/jOOQ/jOOL.gitn</connection>
    </scm>

    <properties>
        <org.h2.version>1.4.181</org.h2.version>
    </properties>

    <build>
        <defaultGoal>deploy</defaultGoal>
        <finalName>${project.artifactId}-${project.version}</finalName>

        <plugins>

            <!-- The H2 test schema is loaded here -->
            <plugin>
                <groupId>org.codehaus.mojo</groupId>
                <artifactId>sql-maven-plugin</artifactId>
                <version>1.5</version>

                <executions>
                    <execution>
                        <id>create-database-h2</id>
                        <phase>generate-test-sources</phase>
                        <goals>
                            <goal>execute</goal>
                        </goals>
                        <configuration>
                            <driver>org.h2.Driver</driver>
                            <url>jdbc:h2:~/jool-test</url>
                            <username>sa</username>
                            <password></password>

                            <autocommit>true</autocommit>
                            <srcFiles>
                                <srcFile>src/test/resources/jool-test.sql</srcFile>
                            </srcFiles>
                        </configuration>
                    </execution>
                </executions>

                <dependencies>
                    <dependency>
                        <groupId>com.h2database</groupId>
                        <artifactId>h2</artifactId>
                        <version>${org.h2.version}</version>
                    </dependency>
                </dependencies>
            </plugin>

            <plugin>
                <groupId>org.apache.maven.plugins</groupId>
                <artifactId>maven-compiler-plugin</artifactId>
                <version>2.3.2</version>
                <configuration>
                    <fork>true</fork>
                    <maxmem>512m</maxmem>
                    <meminitial>256m</meminitial>
                    <encoding>UTF-8</encoding>
                    <source>1.8</source>
                    <target>1.8</target>
                    <debug>true</debug>
                    <debuglevel>lines,vars,source</debuglevel>
                    <showDeprecation>true</showDeprecation>
                    <showWarnings>true</showWarnings>
                    <compilerArgument>-Xlint</compilerArgument>
                    <testCompilerArgument>-Xlint</testCompilerArgument>
                </configuration>
            </plugin>

            <plugin>
                <groupId>org.apache.maven.plugins</groupId>
                <artifactId>maven-resources-plugin</artifactId>
                <version>2.5</version>
                <configuration>
                    <encoding>UTF-8</encoding>
                </configuration>
            </plugin>

            <plugin>
                <groupId>org.apache.maven.plugins</groupId>
                <artifactId>maven-eclipse-plugin</artifactId>
                <version>2.8</version>
                <configuration>
                    <downloadSources>true</downloadSources>
                </configuration>
            </plugin>
        </plugins>
    </build>

    <profiles>
        <profile>
            <id>release</id>
            <build>
                <plugins>
                    <plugin>
                        <inherited>true</inherited>
                        <groupId>org.apache.maven.plugins</groupId>
                        <artifactId>maven-source-plugin</artifactId>
                        <version>2.1.2</version>
                        <executions>
                            <execution>
                                <id>attach-sources</id>
                                <goals>
                                    <goal>jar</goal>
                                </goals>
                            </execution>
                        </executions>

                        <configuration>
                            <excludeResources>true</excludeResources>
                            <useDefaultExcludes>true</useDefaultExcludes>
                        </configuration>
                    </plugin>

                    <plugin>
                        <inherited>true</inherited>
                        <groupId>org.apache.maven.plugins</groupId>
                        <artifactId>maven-javadoc-plugin</artifactId>
                        <version>2.7</version>
                        <executions>
                            <execution>
                                <id>bundle-sources</id>
                                <phase>package</phase>
                                <goals>
                                    <goal>jar</goal>
                                </goals>
                            </execution>
                        </executions>
                        <configuration>
                            <maxmemory>512</maxmemory>
                            <encoding>UTF-8</encoding>
                            <show>protected</show>
                            <notree>true</notree>
                            <header>
                            <![CDATA[
                                <script type="text/javascript">
                                  var _gaq = _gaq || [];
                                  _gaq.push(['_setAccount', 'UA-30716479-1']);
                                  _gaq.push(['_trackPageview']);
                        
                                  (function() {
                                    var ga = document.createElement('script'); ga.type = 'text/javascript'; ga.async = true;
                                    ga.src = ('https:' == document.location.protocol ? 'https://ssl' : 'http://www') + '.google-analytics.com/ga.js';
                                    var s = document.getElementsByTagName('script')[0]; s.parentNode.insertBefore(ga, s);
                                  })();
                                </script>
                            ]]>
                            </header>
                            
                            <!-- Avoid running into Java 8's very restrictive doclint issues -->
                            <additionalparam>-Xdoclint:none</additionalparam>
                        </configuration>
                    </plugin>

                    <plugin>
                        <groupId>org.apache.maven.plugins</groupId>
                        <artifactId>maven-gpg-plugin</artifactId>
                        <version>1.1</version>
                        <executions>
                            <execution>
                                <id>sign-artifacts</id>
                                <phase>verify</phase>
                                <goals>
                                    <goal>sign</goal>
                                </goals>
                            </execution>
                        </executions>
                    </plugin>
                </plugins>
            </build>
        </profile>
    </profiles>

    <issueManagement>
        <system>GitHub</system>
        <url>https://github.com/jOOQ/jOOL/issues</url>
    </issueManagement>

    <developers>
        <developer>
            <name>Lukas Eder</name>
            <email>lukas.eder@gmail.com</email>
        </developer>
    </developers>

    <dependencies>
        <dependency>
            <groupId>junit</groupId>
            <artifactId>junit</artifactId>
            <version>4.11</version>
            <scope>test</scope>
        </dependency>

        <dependency>
            <groupId>com.h2database</groupId>
            <artifactId>h2</artifactId>
            <version>${org.h2.version}</version>
            <scope>test</scope>
        </dependency>

        <dependency>
            <groupId>org.jooq</groupId>
            <artifactId>jooq</artifactId>
<<<<<<< HEAD
            <version>3.6.1</version>
=======
            <version>3.6.0</version>
>>>>>>> 2b62e412
            <scope>test</scope>
        </dependency>
    </dependencies>
</project><|MERGE_RESOLUTION|>--- conflicted
+++ resolved
@@ -232,11 +232,7 @@
         <dependency>
             <groupId>org.jooq</groupId>
             <artifactId>jooq</artifactId>
-<<<<<<< HEAD
-            <version>3.6.1</version>
-=======
             <version>3.6.0</version>
->>>>>>> 2b62e412
             <scope>test</scope>
         </dependency>
     </dependencies>
